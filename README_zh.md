--- conflicted
+++ resolved
@@ -261,13 +261,9 @@
   -dump-sessions string
         enable active sessions dump, use 'write' to enable dump, overrides config.dump_sessions
   -list-chats
-<<<<<<< HEAD
         列出来所有可用的聊天, do not dump anything
   -logout
         logout and remove session file, do not dump anything
-=======
-        列出来所有可用的聊天
->>>>>>> 308c82e1
   -out string
         备份目录的路径，将会覆盖 config.out_dir_path
   -session string
